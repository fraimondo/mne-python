# Authors: Denis A. Engemann <denis.engemann@gmail.com>
#          Alexandre Gramfort <gramfort@nmr.mgh.harvard.edu>
#          Juergen Dammers <j.dammers@fz-juelich.de>
#
# License: BSD (3-clause)

import warnings

from copy import deepcopy
from inspect import getargspec, isfunction
from collections import namedtuple

import os
import json

import numpy as np
from scipy import stats
from scipy.spatial import distance
from scipy import linalg

from .ecg import (qrs_detector, _get_ecg_channel_index, _make_ecg,
                  create_ecg_epochs)
from .eog import _find_eog_events, _get_eog_channel_index
from .infomax_ import infomax

from ..cov import compute_whitener
from .. import Covariance, Evoked
from ..io.pick import (pick_types, pick_channels, pick_info)
from ..io.write import (write_double_matrix, write_string,
                        write_name_list, write_int, start_block,
                        end_block)
from ..io.tree import dir_tree_find
from ..io.open import fiff_open
from ..io.tag import read_tag
from ..io.meas_info import write_meas_info, read_meas_info
from ..io.constants import Bunch, FIFF
from ..io.base import _BaseRaw
from ..epochs import _BaseEpochs
from ..viz import (plot_ica_components, plot_ica_scores,
                   plot_ica_sources, plot_ica_overlay)
from ..channels import _contains_ch_type, ContainsMixin
from ..io.write import start_file, end_file, write_id
from ..utils import (check_sklearn_version, logger, check_fname, verbose,
                     deprecated, _reject_data_segments)
from ..filter import band_pass_filter
from .bads import find_outliers
from .ctps_ import ctps
from ..externals.six import string_types, text_type

try:
    from sklearn.utils.extmath import fast_dot
except ImportError:
    fast_dot = np.dot


def _make_xy_sfunc(func, ndim_output=False):
    """Aux function"""
    if ndim_output:
        sfunc = lambda x, y: np.array([func(a, y.ravel()) for a in x])[:, 0]
    else:
        sfunc = lambda x, y: np.array([func(a, y.ravel()) for a in x])
    sfunc.__name__ = '.'.join(['score_func', func.__module__, func.__name__])
    sfunc.__doc__ = func.__doc__
    return sfunc

# makes score funcs attr accessible for users
score_funcs = Bunch()

xy_arg_dist_funcs = [(n, f) for n, f in vars(distance).items() if isfunction(f)
                     and not n.startswith('_')]

xy_arg_stats_funcs = [(n, f) for n, f in vars(stats).items() if isfunction(f)
                      and not n.startswith('_')]

score_funcs.update(dict((n, _make_xy_sfunc(f)) for n, f in xy_arg_dist_funcs
                   if getargspec(f).args == ['u', 'v']))

score_funcs.update(dict((n, _make_xy_sfunc(f, ndim_output=True))
                   for n, f in xy_arg_stats_funcs
                   if getargspec(f).args == ['x', 'y']))


__all__ = ['ICA', 'ica_find_ecg_events', 'ica_find_eog_events', 'score_funcs',
           'read_ica', 'run_ica']


class ICA(ContainsMixin):

    """M/EEG signal decomposition using Independent Component Analysis (ICA)

    This object can be used to estimate ICA components and then
    remove some from Raw or Epochs for data exploration or artifact
    correction.

    Caveat! If supplying a noise covariance keep track of the projections
    available in the cov or in the raw object. For example, if you are
    interested in EOG or ECG artifacts, EOG and ECG projections should be
    temporally removed before fitting the ICA. You can say::

        >> projs, raw.info['projs'] = raw.info['projs'], []
        >> ica.decompose_raw(raw)
        >> raw.info['projs'] = projs

    Parameters
    ----------
    n_components : int | float | None
        The number of components used for ICA decomposition. If int, it must be
        smaller then max_pca_components. If None, all PCA components will be
        used. If float between 0 and 1 components can will be selected by the
        cumulative percentage of explained variance.
    max_pca_components : int | None
        The number of components used for PCA decomposition. If None, no
        dimension reduction will be applied and max_pca_components will equal
        the number of channels supplied on decomposing data. Defaults to None.
    n_pca_components : int | float
        The number of PCA components used after ICA recomposition. The ensuing
        attribute allows to balance noise reduction against potential loss of
        features due to dimensionality reduction. If greater than
        `self.n_components_`, the next `n_pca_components` minus
        `n_components_` PCA components will be added before restoring the
        sensor space data. The attribute gets updated each time the according
        parameter for in .pick_sources_raw or .pick_sources_epochs is changed.
        If float, the number of components selected matches the number of
        components with a cumulative explained variance below
        `n_pca_components`.
    noise_cov : None | instance of mne.cov.Covariance
        Noise covariance used for whitening. If None, channels are just
        z-scored.
    random_state : None | int | instance of np.random.RandomState
        np.random.RandomState to initialize the FastICA estimation.
        As the estimation is non-deterministic it can be useful to
        fix the seed to have reproducible results.
    method : {'fastica', 'infomax', 'extended-infomax'}
        The ICA method to use. Defaults to 'fastica'.
    algorithm : {'parallel', 'deflation'}
        Apply parallel or deflational algorithm for FastICA. This parameter
        belongs to FastICA and is deprecated. Please use `fit_params` instead.
    fun : string or function, optional. Default: 'logcosh'
        The functional form of the G function used in the
        approximation to neg-entropy. Could be either 'logcosh', 'exp',
        or 'cube'.
        You can also provide your own function. It should return a tuple
        containing the value of the function, and of its derivative, in the
        point. This parameter belongs to FastICA and is deprecated.
        Please use `fit_params` instead.
    fun_args: dictionary, optional
        Arguments to send to the functional form.
        If empty and if fun='logcosh', fun_args will take value
        {'alpha' : 1.0}. This parameter belongs to FastICA and is deprecated.
        Please use `fit_params` instead.
    fit_params : dict | None.
        Additional parameters passed to the ICA estimator chosen by `method`.
    max_iter : int, optional
        Maximum number of iterations during fit.
    verbose : bool, str, int, or None
        If not None, override default verbose level (see mne.verbose).

    Attributes
    ----------
    current_fit : str
        Flag informing about which data type (raw or epochs) was used for
        the fit.
    ch_names : list-like
        Channel names resulting from initial picking.
        The number of components used for ICA decomposition.
    `n_components_` : int
        If fit, the actual number of components used for ICA decomposition.
    n_pca_components : int
        See above.
    max_pca_components : int
        The number of components used for PCA dimensionality reduction.
    verbose : bool, str, int, or None
        See above.
    `pca_components_` : ndarray
        If fit, the PCA components
    `pca_mean_` : ndarray
        If fit, the mean vector used to center the data before doing the PCA.
    `pca_explained_variance_` : ndarray
        If fit, the variance explained by each PCA component
    `mixing_matrix_` : ndarray
        If fit, the mixing matrix to restore observed data, else None.
    `unmixing_matrix_` : ndarray
        If fit, the matrix to unmix observed data, else None.
    exclude : list
        List of sources indices to exclude, i.e. artifact components identified
        throughout the ICA solution. Indices added to this list, will be
        dispatched to the .pick_sources methods. Source indices passed to
        the .pick_sources method via the 'exclude' argument are added to the
        .exclude attribute. When saving the ICA also the indices are restored.
        Hence, artifact components once identified don't have to be added
        again. To dump this 'artifact memory' say: ica.exclude = []
    info : None | instance of mne.io.meas_info.Info
        The measurement info copied from the object fitted.
    `n_samples_` : int
        the number of samples used on fit.
    """
    @verbose
    def __init__(self, n_components=None, max_pca_components=None,
                 n_pca_components=None, noise_cov=None, random_state=None,
                 method='fastica',
                 algorithm=None, fun=None, fun_args=None,
                 fit_params=None, max_iter=200, verbose=None):
        methods = ('fastica', 'infomax', 'extended-infomax')
        if method not in methods:
            raise ValueError('`method` must be "%s". You passed: "%s"' %
                             ('" or "'.join(methods), method))
        if not check_sklearn_version(min_version='0.12'):
            raise RuntimeError('the scikit-learn package (version >= 0.12)'
                               'is required for ICA')

        self.noise_cov = noise_cov

        if max_pca_components is not None and \
                n_components > max_pca_components:
            raise ValueError('n_components must be smaller than '
                             'max_pca_components')

        if isinstance(n_components, float) \
                and not 0 < n_components <= 1:
            raise ValueError('Selecting ICA components by explained variance '
                             'needs values between 0.0 and 1.0 ')

        self.current_fit = 'unfitted'
        self.verbose = verbose
        self.n_components = n_components
        self.max_pca_components = max_pca_components
        self.n_pca_components = n_pca_components
        self.ch_names = None
        self.random_state = random_state if random_state is not None else 42

        for attr in ['algorithm', 'fun', 'fun_args']:
            if eval(attr) is not None:
                warnings.warn('The parameter `%s` is deprecated and will be'
                              'removed in MNE 0.9. Please use '
                              '`fit_params` instead' % attr,
                              DeprecationWarning)

        self.algorithm = algorithm
        self.fun = fun
        self.fun_args = fun_args

        if fit_params is None:
            fit_params = {}
        if method == 'fastica':
            update = {'algorithm': 'parallel', 'fun': 'logcosh',
                      'fun_args': None}
            fit_params.update(dict((k, v) for k, v in update.items() if k
                              not in fit_params))
        elif method == 'infomax':
            fit_params.update({'extended': False})
        elif method == 'extended-infomax':
            fit_params.update({'extended': True})
        if 'max_iter' not in fit_params:
            fit_params['max_iter'] = max_iter
        self.max_iter = max_iter
        self.fit_params = fit_params

        self.exclude = []
        self.info = None
        self.method = method

    def __repr__(self):
        """ICA fit information"""
        if self.current_fit == 'unfitted':
            s = 'no'
        elif self.current_fit == 'raw':
            s = 'raw data'
        else:
            s = 'epochs'
        s += ' decomposition, '
        s += 'fit (%s): %s samples, ' % (self.method,
                                         str(getattr(self, 'n_samples_', '')))
        s += ('%s components' % str(self.n_components_) if
              hasattr(self, 'n_components_') else
              'no dimension reduction')
        if self.info is not None:
            ch_fit = ['"%s"' % c for c in ['mag', 'grad', 'eeg'] if c in self]
            s += ', channels used: {0}'.format('; '.join(ch_fit))
        if self.exclude:
            s += ', %i sources marked for exclusion' % len(self.exclude)

        return '<ICA  |  %s>' % s

    @verbose
    def fit(self, inst, picks=None, start=None, stop=None, decim=None,
            reject=None, flat=None, tstep=2.0, verbose=None):
        """Run the ICA decomposition on raw data

        Caveat! If supplying a noise covariance keep track of the projections
        available in the cov, the raw or the epochs object. For example,
        if you are interested in EOG or ECG artifacts, EOG and ECG projections
        should be temporally removed before fitting the ICA.

        Parameters
        ----------
        inst : instance of Raw, Epochs or Evoked
            Raw measurements to be decomposed.
        picks : array-like of int
            Channels to be included. This selection remains throughout the
            initialized ICA solution. If None only good data channels are used.
        start : int | float | None
            First sample to include. If float, data will be interpreted as
            time in seconds. If None, data will be used from the first sample.
        stop : int | float | None
            Last sample to not include. If float, data will be interpreted as
            time in seconds. If None, data will be used to the last sample.
        decim : int | None
            Increment for selecting each nth time slice. If None, all samples
            within ``start`` and ``stop`` are used.
        reject : dict | None
            Rejection parameters based on peak to peak amplitude.
            Valid keys are 'grad' | 'mag' | 'eeg' | 'eog' | 'ecg'.
            If reject is None then no rejection is done. You should
            use such parameters to reject big measurement artifacts
            and not EOG for example. It only applies if `inst` is of type Raw.
        flat : dict | None
            Rejection parameters based on flatness of signal
            Valid keys are 'grad' | 'mag' | 'eeg' | 'eog' | 'ecg'
            If flat is None then no rejection is done.
            It only applies if `inst` is of type Raw.
        tstep : float
            Length of data chunks for artifact rejection in seconds.
            It only applies if `inst` is of type Raw.
        verbose : bool, str, int, or None
            If not None, override default verbose level (see mne.verbose).
            Defaults to self.verbose.

        Returns
        -------
        self : instance of ICA
            Returns the modified instance.
        """
        if isinstance(inst, _BaseRaw):
            self._fit_raw(inst, picks, start, stop, decim, reject, flat,
                          tstep, verbose)
        elif isinstance(inst, _BaseEpochs):
            self._fit_epochs(inst, picks, decim, verbose)
        else:
            raise ValueError('Data input must be of Raw or Epochs type')
        return self

    def _reset(self):
        """Aux method"""
        del self._pre_whitener
        del self.unmixing_matrix_
        del self.mixing_matrix_
        del self.n_components_
        del self.n_samples_
        if hasattr(self, 'drop_inds_'):
            del self.drop_inds_

    def _fit_raw(self, raw, picks, start, stop, decim, reject, flat, tstep,
                 verbose):
        """Aux method
        """
        if self.current_fit != 'unfitted':
            self._reset()

        if picks is None:  # just use good data channels
            picks = pick_types(raw.info, meg=True, eeg=True, eog=False,
                               ecg=False, misc=False, stim=False,
                               ref_meg=False, exclude='bads')
        logger.info('Fitting ICA to data using %i channels. \n'
                    'Please be patient, this may take some time' % len(picks))

        if self.max_pca_components is None:
            self.max_pca_components = len(picks)
            logger.info('Inferring max_pca_components from picks.')

        self.info = pick_info(raw.info, picks)
        if self.info['comps']:
            self.info['comps'] = []
        self.ch_names = self.info['ch_names']
        start, stop = _check_start_stop(raw, start, stop)

        data = raw[picks, start:stop][0]
        if decim is not None:
            data = data[:, ::decim].copy()

        if (reject is not None) or (flat is not None):
            data, self.drop_inds_ = _reject_data_segments(data, reject, flat,
                                                          decim, self.info,
                                                          tstep)

        self.n_samples_ = data.shape[1]

        data, self._pre_whitener = self._pre_whiten(data,
                                                    raw.info, picks)

        self._fit(data, self.max_pca_components, 'raw')

        return self

    def _fit_epochs(self, epochs, picks, decim, verbose):
        """Aux method
        """
        if self.current_fit != 'unfitted':
            self._reset()

        if picks is None:
            picks = pick_types(epochs.info, meg=True, eeg=True, eog=False,
                               ecg=False, misc=False, stim=False,
                               ref_meg=False, exclude='bads')
        logger.info('Fitting ICA to data using %i channels. \n'
                    'Please be patient, this may take some time' % len(picks))

        # filter out all the channels the raw wouldn't have initialized
        self.info = pick_info(epochs.info, picks)
        if self.info['comps']:
            self.info['comps'] = []
        self.ch_names = self.info['ch_names']

        if self.max_pca_components is None:
            self.max_pca_components = len(picks)
            logger.info('Inferring max_pca_components from picks.')

        data = epochs.get_data()[:, picks]
        if decim is not None:
            data = data[:, :, ::decim].copy()

        self.n_samples_ = np.prod(data[:, 0, :].shape)

        data, self._pre_whitener = \
            self._pre_whiten(np.hstack(data), epochs.info, picks)

        self._fit(data, self.max_pca_components, 'epochs')

        return self

    def _pre_whiten(self, data, info, picks):
        """Aux function"""
        info = pick_info(deepcopy(info), picks)
        has_pre_whitener = hasattr(self, '_pre_whitener')
        if not has_pre_whitener and self.noise_cov is None:
            # use standardization as whitener
            # Scale (z-score) the data by channel type
            pre_whitener = np.empty([len(data), 1])
            for ch_type in ['mag', 'grad', 'eeg']:
                if _contains_ch_type(info, ch_type):
                    if ch_type == 'eeg':
                        this_picks = pick_types(info, meg=False, eeg=True)
                    else:
                        this_picks = pick_types(info, meg=ch_type, eeg=False)
                    pre_whitener[this_picks] = np.std(data[this_picks])
            data /= pre_whitener
        elif not has_pre_whitener and self.noise_cov is not None:
            ncov = deepcopy(self.noise_cov)
            if data.shape[0] != ncov['data'].shape[0]:
                ncov['data'] = ncov['data'][picks][:, picks]
                assert data.shape[0] == ncov['data'].shape[0]

            pre_whitener, _ = compute_whitener(ncov, info, picks)
            data = fast_dot(pre_whitener, data)
        elif has_pre_whitener and self.noise_cov is None:
            data /= self._pre_whitener
            pre_whitener = self._pre_whitener
        else:
            data = fast_dot(self._pre_whitener, data)
            pre_whitener = self._pre_whitener

        return data, pre_whitener

    def _fit(self, data, max_pca_components, fit_type):
        """Aux function """
        from sklearn.decomposition import RandomizedPCA

        # XXX fix copy==True later. Bug in sklearn, see PR #2273
        pca = RandomizedPCA(n_components=max_pca_components, whiten=True,
                            copy=True, random_state=self.random_state)

        if isinstance(self.n_components, float):
            # compute full feature variance before doing PCA
            full_var = np.var(data, axis=1).sum()

        data = pca.fit_transform(data.T)

        if isinstance(self.n_components, float):
            # compute eplained variance manually, cf. sklearn bug
            # fixed in #2664
            explained_variance_ratio_ = pca.explained_variance_ / full_var
            n_components_ = np.sum(explained_variance_ratio_.cumsum()
                                   <= self.n_components)
            if n_components_ < 1:
                raise RuntimeError('One PCA component captures most of the '
                                   'explained variance, your threshold resu'
                                   'lts in 0 components. You should select '
                                   'a higher value.')
            logger.info('Selection by explained variance: %i components' %
                        n_components_)
            sel = slice(n_components_)
        else:
            logger.info('Selection by number: %i components' %
                        self.n_components)
            if self.n_components is not None:  # normal n case
                sel = slice(self.n_components)
            else:  # None case
                logger.info('Using all PCA components: %i' % pca.components_)
                sel = slice(len(pca.components_))

        # the things to store for PCA
        self.pca_mean_ = pca.mean_
        self.pca_components_ = pca.components_
        # unwhiten pca components and put scaling in unmixintg matrix later.
        self.pca_explained_variance_ = exp_var = pca.explained_variance_
        self.pca_components_ *= np.sqrt(exp_var[:, None])
        del pca
        # update number of components
        self.n_components_ = sel.stop
        if self.n_pca_components is not None:
            if self.n_pca_components > len(self.pca_components_):
                self.n_pca_components = len(self.pca_components_)

        # Take care of ICA
        if self.method == 'fastica':
            from sklearn.decomposition import FastICA  # to avoid strong dep.
            ica = FastICA(whiten=False,
                          random_state=self.random_state, **self.fit_params)
            ica.fit(data[:, sel])
            # get unmixing and add scaling
            self.unmixing_matrix_ = getattr(ica, 'components_',
                                            'unmixing_matrix_')
        elif self.method in ('infomax', 'extended-infomax'):
<<<<<<< HEAD
            if 'cuda' in self.fit_params and self.fit_params['cuda']:
                import infomax_cuda_
                self.unmixing_matrix_ = infomax_cuda_.infomax(data[:, sel], **self.fit_params)
            else:
                self.unmixing_matrix_ = infomax(data[:, sel], **self.fit_params)
=======
            self.unmixing_matrix_ = infomax(data[:, sel], **self.fit_params)
>>>>>>> ddba7305
        self.unmixing_matrix_ /= np.sqrt(exp_var[sel])[None, :]
        self.mixing_matrix_ = linalg.pinv(self.unmixing_matrix_)
        self.current_fit = fit_type

    def _transform(self, data):
        """Compute sources from data (operates inplace)"""
        if self.pca_mean_ is not None:
            data -= self.pca_mean_[:, None]

        # Apply first PCA
        pca_data = fast_dot(self.pca_components_[:self.n_components_], data)
        # Apply unmixing to low dimension PCA
        sources = fast_dot(self.unmixing_matrix_, pca_data)
        return sources

    def _transform_raw(self, raw, start, stop):
        if not hasattr(self, 'mixing_matrix_'):
            raise RuntimeError('No fit available. Please fit ICA.')
        start, stop = _check_start_stop(raw, start, stop)

        picks = [raw.ch_names.index(k) for k in self.ch_names]
        if len(picks) != len(self.ch_names):
            raise RuntimeError('Epochs don\'t match fitted data: %i channels '
                               'fitted but %i channels supplied. \nPlease '
                               'provide Epochs compatible with '
                               'ica.ch_names' % (len(self.ch_names),
                                                 len(picks)))

        data, _ = self._pre_whiten(raw[picks, start:stop][0], raw.info, picks)
        return self._transform(data)

    def _transform_epochs(self, epochs, concatenate):
        """Aux method
        """
        if not hasattr(self, 'mixing_matrix_'):
            raise RuntimeError('No fit available. Please fit ICA')

        picks = pick_types(epochs.info, include=self.ch_names, exclude=[],
                           ref_meg=False)

        # special case where epochs come picked but fit was 'unpicked'.
        if len(picks) != len(self.ch_names):
            raise RuntimeError('Epochs don\'t match fitted data: %i channels '
                               'fitted but %i channels supplied. \nPlease '
                               'provide Epochs compatible with '
                               'ica.ch_names' % (len(self.ch_names),
                                                 len(picks)))

        data = np.hstack(epochs.get_data()[:, picks])
        data, _ = self._pre_whiten(data, epochs.info, picks)
        sources = self._transform(data)

        if not concatenate:
            # Put the data back in 3D
            sources = np.array(np.split(sources, len(epochs.events), 1))

        return sources

    def _transform_evoked(self, evoked):
        """Aux method
        """
        if not hasattr(self, 'mixing_matrix_'):
            raise RuntimeError('No fit available. Please first fit ICA')

        picks = pick_types(evoked.info, include=self.ch_names, exclude=[],
                           ref_meg=False)

        if len(picks) != len(self.ch_names):
            raise RuntimeError('Epochs don\'t match fitted data: %i channels '
                               'fitted but %i channels supplied. \nPlease '
                               'provide Epochs compatible with '
                               'ica.ch_names' % (len(self.ch_names),
                                                 len(picks)))

        data, _ = self._pre_whiten(evoked.data[picks], evoked.info, picks)
        sources = self._transform(data)

        return sources

    def get_sources(self, inst, add_channels=None, start=None, stop=None):
        """Estimate sources given the unmixing matrix

        This method will return the sources in the container format passed.
        Typical usecases:

        1. pass Raw object to use `raw.plot` for ICA sources
        2. pass Epochs object to compute trial-based statistics in ICA space
        3. pass Evoked object to investigate time-locking in ICA space

        Parameters
        ----------
        inst : instance of Raw, Epochs or Evoked
            Object to compute sources from and to represent sources in.
        add_channels : None | list of str
            Additional channels  to be added. Useful to e.g. compare sources
            with some reference. Defaults to None
        start : int | float | None
            First sample to include. If float, data will be interpreted as
            time in seconds. If None, the entire data will be used.
        stop : int | float | None
            Last sample to not include. If float, data will be interpreted as
            time in seconds. If None, the entire data will be used.

        Returns
        -------
        sources : instance of Raw, Epochs or Evoked
            The ICA sources time series.
        """
        if isinstance(inst, _BaseRaw):
            sources = self._sources_as_raw(inst, add_channels, start, stop)
        elif isinstance(inst, _BaseEpochs):
            sources = self._sources_as_epochs(inst, add_channels, False)
        elif isinstance(inst, Evoked):
            sources = self._sources_as_evoked(inst, add_channels)
        else:
            raise ValueError('Data input must be of Raw, Epochs or Evoked '
                             'type')

        return sources

    def _sources_as_raw(self, raw, add_channels, start, stop):
        """Aux method
        """
        # merge copied instance and picked data with sources
        sources = self._transform_raw(raw, start=start, stop=stop)
        if raw.preload:  # get data and temporarily delete
            data, times = raw._data, raw._times
            del raw._data, raw._times

        out = raw.copy()  # copy and reappend
        if raw.preload:
            raw._data, raw._times = data, times

        # populate copied raw.
        start, stop = _check_start_stop(raw, start, stop)
        if add_channels is not None:
            raw_picked = raw.pick_channels(add_channels, copy=True)
            data_, times_ = raw_picked[:, start:stop]
            data_ = np.r_[sources, data_]
        else:
            data_ = sources
            _, times_ = raw[0, start:stop]
        out._data = data_
        out._times = times_
        out._filenames = list()
        out.preload = True

        # update first and last samples
        out.first_samp = raw.first_samp + (start if start else 0)
        out.last_samp = out.first_samp + stop if stop else raw.last_samp

        out._projector = None
        self._export_info(out.info, raw, add_channels)

        return out

    def _sources_as_epochs(self, epochs, add_channels, concatenate):
        """Aux method"""
        out = epochs.copy()
        sources = self._transform_epochs(epochs, concatenate)
        if add_channels is not None:
            picks = [epochs.ch_names.index(k) for k in add_channels]
        else:
            picks = []
        out._data = np.concatenate([sources, epochs.get_data()[:, picks]],
                                   axis=1) if len(picks) > 0 else sources

        self._export_info(out.info, epochs, add_channels)
        out.preload = True
        out.raw = None
        out._projector = None

        return out

    def _sources_as_evoked(self, evoked, add_channels):
        """Aux method
        """
        if add_channels is not None:
            picks = [evoked.ch_names.index(k) for k in add_channels]
        else:
            picks = []

        sources = self._transform_evoked(evoked)
        if len(picks) > 1:
            data = np.r_[sources, evoked.data[picks]]
        else:
            data = sources
        out = evoked.copy()
        out.data = data
        self._export_info(out.info, evoked, add_channels)

        return out

    def _export_info(self, info, container, add_channels):
        """Aux method
        """
        # set channel names and info
        ch_names = info['ch_names'] = []
        ch_info = info['chs'] = []
        for ii in range(self.n_components_):
            this_source = 'ICA %03d' % (ii + 1)
            ch_names.append(this_source)
            ch_info.append(dict(ch_name=this_source, cal=1,
                                logno=ii + 1, coil_type=FIFF.FIFFV_COIL_NONE,
                                kind=FIFF.FIFFV_MISC_CH,
                                coord_Frame=FIFF.FIFFV_COORD_UNKNOWN,
                                loc=np.array([0., 0., 0., 1.] * 3, dtype='f4'),
                                unit=FIFF.FIFF_UNIT_NONE, eeg_loc=None,
                                range=1.0, scanno=ii + 1, unit_mul=0,
                                coil_trans=None))

        if add_channels is not None:
            # re-append additionally picked ch_names
            ch_names += add_channels
            # re-append additionally picked ch_info
            ch_info += [k for k in container.info['chs'] if k['ch_name'] in
                        add_channels]
            # update number of channels
        info['nchan'] = self.n_components_
        if add_channels is not None:
            info['nchan'] += len(add_channels)
        info['bads'] = [ch_names[k] for k in self.exclude]
        info['projs'] = []  # make sure projections are removed.

    @verbose
    def score_sources(self, inst, target=None, score_func='pearsonr',
                      start=None, stop=None, l_freq=None, h_freq=None,
                      verbose=None):
        """Assign score to components based on statistic or metric

        Parameters
        ----------
        inst : instance of Raw, Epochs or Evoked
            The object to reconstruct the sources from.
        target : array-like | ch_name | None
            Signal to which the sources shall be compared. It has to be of
            the same shape as the sources. If some string is supplied, a
            routine will try to find a matching channel. If None, a score
            function expecting only one input-array argument must be used,
            for instance, scipy.stats.skew (default).
        score_func : callable | str label
            Callable taking as arguments either two input arrays
            (e.g. Pearson correlation) or one input
            array (e. g. skewness) and returns a float. For convenience the
            most common score_funcs are available via string labels: Currently,
            all distance metrics from scipy.spatial and all functions from
            scipy.stats taking compatible input arguments are supported. These
            function have been modified to support iteration over the rows of a
            2D array.
        start : int | float | None
            First sample to include. If float, data will be interpreted as
            time in seconds. If None, data will be used from the first sample.
        stop : int | float | None
            Last sample to not include. If float, data will be interpreted as
            time in seconds. If None, data will be used to the last sample.
        l_freq : float
            Low pass frequency.
        h_freq : float
            High pass frequency.
        verbose : bool, str, int, or None
            If not None, override default verbose level (see mne.verbose).
            Defaults to self.verbose.

        Returns
        -------
        scores : ndarray
            scores for each source as returned from score_func
        """
        if isinstance(inst, _BaseRaw):
            sources = self._transform_raw(inst, start, stop)
            if target is not None:
                start, stop = _check_start_stop(inst, start, stop)
                if hasattr(target, 'ndim'):
                    if target.ndim < 2:
                        target = target.reshape(1, target.shape[-1])
                if isinstance(target, string_types):
                    pick = _get_target_ch(inst, target)
                    target, _ = inst[pick, start:stop]

                if sources.shape[-1] != target.shape[-1]:
                    raise ValueError('Sources and target do not have the same'
                                     'number of time slices.')

        elif isinstance(inst, _BaseEpochs):
            sources = self._transform_epochs(inst, concatenate=True)
            if target is not None:
                if isinstance(target, string_types):
                    pick = _get_target_ch(inst, target)
                    target = inst.get_data()[:, pick]
                if hasattr(target, 'ndim'):
                    if target.ndim == 3 and min(target.shape) == 1:
                        target = target.ravel()

                if sources.shape[-1] != target.shape[-1]:
                    raise ValueError('Sources and target do not have the same'
                                     'number of time slices.')
        elif isinstance(inst, Evoked):
            sources = self._transform_evoked(inst)
            if target is not None:
                if isinstance(target, string_types):
                    pick = _get_target_ch(inst, target)
                    target = inst.data[pick]
                if sources.shape[-1] != target.shape[-1]:
                    raise ValueError('Sources and target do not have the same'
                                     'number of time slices.')
        else:
            raise ValueError('Input must be of Raw, Epochs or Evoked type')

        # auto target selection
        if verbose is None:
            verbose = self.verbose
        if isinstance(inst, (_BaseRaw, _BaseRaw)):
            sources, target = _band_pass_filter(self, sources, target, l_freq,
                                                h_freq, verbose)

        scores = _find_sources(sources, target, score_func)

        return scores

    @verbose
    def find_bads_ecg(self, inst, ch_name=None, threshold=None,
                      start=None, stop=None, l_freq=8, h_freq=16,
                      method='ctps', verbose=None):
        """Detect ECG related components using correlation

        Note. If no ECG channel is available, routine attempts to create
        an artificial ECG based on cross-channel averaging.

        Parameters
        ----------
        inst : instance of Raw, Epochs or Evoked
            Object to compute sources from.
        ch_name : str
            The name of the channel to use for ECG peak detection.
            The argument is mandatory if the dataset contains no ECG
            channels.
        threshold : float
            The value above which a feature is classified as outlier. If
            method is 'ctps', defaults to 0.25, else defaults to 3.0.
        start : int | float | None
            First sample to include. If float, data will be interpreted as
            time in seconds. If None, data will be used from the first sample.
        stop : int | float | None
            Last sample to not include. If float, data will be interpreted as
            time in seconds. If None, data will be used to the last sample.
        l_freq : float
            Low pass frequency.
        h_freq : float
            High pass frequency.
        method : {'ctps', 'correlation'}
            The method used for detection. If 'ctps', cross-trial phase
            statistics [1] are used to detect ECG related components.
            Thresholding is then based on the significance value of a Kuiper
            statistic.
            If 'correlation', detection is based on Pearson correlation
            between the filtered data and the filtered ECG channel.
            Thresholding is based on iterative z-scoring. The above
            threshold components will be masked and the z-score will
            be recomputed until no supra-threshold component remains.
            Defaults to 'ctps'.
        verbose : bool, str, int, or None
            If not None, override default verbose level (see mne.verbose).
            Defaults to self.verbose.

        Returns
        -------
        ecg_idx : list of int
            The indices of EOG related components.
        scores : np.ndarray of float, shape (ica.n_components_)
            The correlation scores.

        References
        ----------
        [1] Dammers, J., Schiek, M., Boers, F., Silex, C., Zvyagintsev,
            M., Pietrzyk, U., Mathiak, K., 2008. Integration of amplitude
            and phase statistics for complete artifact removal in independent
            components of neuromagnetic recordings. Biomedical
            Engineering, IEEE Transactions on 55 (10), 2353-2362.
        """
        if verbose is None:
            verbose = self.verbose
        try:
            idx_ecg = _get_ecg_channel_index(ch_name, inst)
        except RuntimeError:
            idx_ecg = []
        if not np.any(idx_ecg):
            if verbose is not None:
                verbose = self.verbose
            ecg, times = _make_ecg(inst, start, stop, verbose)
            ch_name = 'ECG'
        else:
            ecg = inst.ch_names[idx_ecg]
        if method == 'ctps':
            if threshold is None:
                threshold = 0.25
            if isinstance(inst, _BaseRaw):
                sources = self.get_sources(create_ecg_epochs(inst)).get_data()
            elif isinstance(inst, _BaseEpochs):
                sources = self.get_sources(inst).get_data()
            else:
                raise ValueError('With `ctps` only Raw and Epochs input is '
                                 'supported')
            _, p_vals, _ = ctps(sources)
            scores = p_vals.max(-1)
            ecg_idx = np.where(scores >= threshold)[0]
        elif method == 'correlation':
            if threshold is None:
                threshold = 3.0
            scores = self.score_sources(inst, target=ecg,
                                        score_func='pearsonr',
                                        start=start, stop=stop,
                                        l_freq=l_freq, h_freq=h_freq,
                                        verbose=verbose)
            ecg_idx = find_outliers(scores, threshold=threshold)
        else:
            raise ValueError('Mehtod "%s" not supported.' % method)
        # sort indices by scores
        ecg_idx = ecg_idx[np.abs(scores[ecg_idx]).argsort()[::-1]]
        return list(ecg_idx), scores

    @verbose
    def find_bads_eog(self, inst, ch_name=None, threshold=3.0,
                      start=None, stop=None, l_freq=1, h_freq=10,
                      verbose=None):
        """Detect EOG related components using correlation

        Detection is based on Pearson correlation between the
        filtered data and the filtered ECG channel.
        Thresholding is based on adaptive z-scoring. The above threshold
        components will be masked and the z-score will be recomputed
        until no supra-threshold component remains.

        Parameters
        ----------
        inst : instance of Raw, Epochs or Evoked
            Object to compute sources from.
        ch_name : str
            The name of the channel to use for ECG peak detection.
            The argument is mandatory if the dataset contains no ECG
            channels.
        threshold : int | float
            The value above which a feature is classified as outlier.
        start : int | float | None
            First sample to include. If float, data will be interpreted as
            time in seconds. If None, data will be used from the first sample.
        stop : int | float | None
            Last sample to not include. If float, data will be interpreted as
            time in seconds. If None, data will be used to the last sample.
        l_freq : float
            Low pass frequency.
        h_freq : float
            High pass frequency.
        verbose : bool, str, int, or None
            If not None, override default verbose level (see mne.verbose).
            Defaults to self.verbose.

        Returns
        -------
        ecg_idx : list of int
            The indices of EOG related components, sorted by score.
        scores : np.ndarray of float, shape (ica.n_components_) | list of array
            The correlation scores.
        """
        if verbose is None:
            verbose = self.verbose

        eog_inds = _get_eog_channel_index(ch_name, inst)
        if len(eog_inds) > 2:
            eog_inds = eog_inds[:1]
            logger.info('Using EOG channel %s' % inst.ch_names[eog_inds[0]])
        scores, eog_idx = [], []
        eog_chs = [inst.ch_names[k] for k in eog_inds]
        for eog_ch in eog_chs:  # implement later
            scores += [self.score_sources(inst, target=eog_ch,
                                          score_func='pearsonr',
                                          start=start, stop=stop,
                                          l_freq=l_freq, h_freq=h_freq,
                                          verbose=verbose)]
            eog_idx += [find_outliers(scores[-1], threshold=threshold)]

        # remove duplicates but keep order by score, even across multiple
        # EOG channels
        scores_ = np.concatenate([scores[ii][inds]
                                  for ii, inds in enumerate(eog_idx)])
        eog_idx_ = np.concatenate(eog_idx)[np.abs(scores_).argsort()[::-1]]

        eog_idx_unique = list(np.unique(eog_idx_))
        eog_idx = []
        for i in eog_idx_:
            if i in eog_idx_unique:
                eog_idx.append(i)
                eog_idx_unique.remove(i)
        if len(scores) == 1:
            scores = scores[0]

        return eog_idx, scores

    def apply(self, inst, include=None, exclude=None,
              n_pca_components=None, start=None, stop=None,
              copy=False):
        """Remove selected components from the signal.

        Given the unmixing matrix, transform data,
        zero out components, and inverse transform the data.
        This procedure will reconstruct M/EEG signals from which
        the dynamics described by the excluded components is subtracted.

        Parameters
        ----------
        inst : instance of Raw, Epochs or Evoked
            The data to be processed.
        include : array_like of int.
            The indices refering to columns in the ummixing matrix. The
            components to be kept.
        exclude : array_like of int.
            The indices refering to columns in the ummixing matrix. The
            components to be zeroed out.
        n_pca_components : int | float | None
            The number of PCA components to be kept, either absolute (int)
            or percentage of the explained variance (float). If None (default),
            all PCA components will be used.
        start : int | float | None
            First sample to include. If float, data will be interpreted as
            time in seconds. If None, data will be used from the first sample.
        stop : int | float | None
            Last sample to not include. If float, data will be interpreted as
            time in seconds. If None, data will be used to the last sample.
        copy : bool
            Whether to return a copy or whether to apply the solution in place.
            Defaults to True.
        """
        if isinstance(inst, _BaseRaw):
            out = self._apply_raw(raw=inst, include=include,
                                  exclude=exclude,
                                  n_pca_components=n_pca_components,
                                  start=start, stop=stop, copy=copy)
        elif isinstance(inst, _BaseEpochs):
            out = self._apply_epochs(epochs=inst, include=include,
                                     exclude=exclude,
                                     n_pca_components=n_pca_components,
                                     copy=copy)
        elif isinstance(inst, Evoked):
            out = self._apply_evoked(evoked=inst, include=include,
                                     exclude=exclude,
                                     n_pca_components=n_pca_components,
                                     copy=copy)
        else:
            raise ValueError('Data input must be of Raw, Epochs or Evoked '
                             'type')
        return out

    def _apply_raw(self, raw, include, exclude, n_pca_components, start, stop,
                   copy=True):
        """Aux method"""
        if not raw.preload:
            raise ValueError('Raw data must be preloaded to apply ICA')

        if exclude is None:
            exclude = list(set(self.exclude))
        else:
            exclude = list(set(self.exclude + exclude))

        if n_pca_components is not None:
            self.n_pca_components = n_pca_components

        start, stop = _check_start_stop(raw, start, stop)

        picks = pick_types(raw.info, meg=False, include=self.ch_names,
                           exclude='bads')

        data = raw[picks, start:stop][0]
        data, _ = self._pre_whiten(data, raw.info, picks)

        data = self._pick_sources(data, include, exclude)

        if copy is True:
            raw = raw.copy()

        raw[picks, start:stop] = data
        return raw

    def _apply_epochs(self, epochs, include, exclude,
                      n_pca_components, copy):

        if not epochs.preload:
            raise ValueError('Epochs must be preloaded to apply ICA')

        picks = pick_types(epochs.info, meg=False, ref_meg=False,
                           include=self.ch_names,
                           exclude='bads')

        # special case where epochs come picked but fit was 'unpicked'.
        if len(picks) != len(self.ch_names):
            raise RuntimeError('Epochs don\'t match fitted data: %i channels '
                               'fitted but %i channels supplied. \nPlease '
                               'provide Epochs compatible with '
                               'ica.ch_names' % (len(self.ch_names),
                                                 len(picks)))

        if n_pca_components is not None:
            self.n_pca_components = n_pca_components

        data = np.hstack(epochs.get_data()[:, picks])
        data, _ = self._pre_whiten(data, epochs.info, picks)
        data = self._pick_sources(data, include=include, exclude=exclude)

        if copy is True:
            epochs = epochs.copy()

        # restore epochs, channels, tsl order
        epochs._data[:, picks] = np.array(np.split(data,
                                          len(epochs.events), 1))
        epochs.preload = True

        return epochs

    def _apply_evoked(self, evoked, include, exclude,
                      n_pca_components, copy):

        picks = pick_types(evoked.info, meg=False, ref_meg=False,
                           include=self.ch_names,
                           exclude='bads')

        # special case where evoked come picked but fit was 'unpicked'.
        if len(picks) != len(self.ch_names):
            raise RuntimeError('Evoked does not match fitted data: %i channels'
                               ' fitted but %i channels supplied. \nPlease '
                               'provide an Evoked object that\'s compatible '
                               'with ica.ch_names' % (len(self.ch_names),
                                                      len(picks)))

        if n_pca_components is not None:
            self.n_pca_components = n_pca_components

        data = evoked.data[picks]
        data, _ = self._pre_whiten(data, evoked.info, picks)
        data = self._pick_sources(data, include=include,
                                  exclude=exclude)

        if copy is True:
            evoked = evoked.copy()

        # restore evoked
        evoked.data[picks] = data

        return evoked

    def _pick_sources(self, data, include, exclude):
        """Aux function"""
        if exclude is None:
            exclude = self.exclude
        else:
            exclude = list(set(self.exclude + list(exclude)))

        _n_pca_comp = _check_n_pca_components(self, self.n_pca_components,
                                              self.verbose)

        if not(self.n_components_ <= _n_pca_comp <= self.max_pca_components):
            raise ValueError('n_pca_components must be >= '
                             'n_components and <= max_pca_components.')

        n_components = self.n_components_

        # Apply first PCA
        if self.pca_mean_ is not None:
            data -= self.pca_mean_[:, None]

        pca_data = fast_dot(self.pca_components_, data)
        # Apply unmixing to low dimension PCA
        sources = fast_dot(self.unmixing_matrix_, pca_data[:n_components])

        if include not in (None, []):
            mask = np.ones(len(sources), dtype=np.bool)
            mask[np.unique(include)] = False
            sources[mask] = 0.
        elif exclude not in (None, []):
            sources[np.unique(exclude)] = 0.

        pca_data[:n_components] = fast_dot(self.mixing_matrix_, sources)
        data = fast_dot(self.pca_components_[:n_components].T,
                        pca_data[:n_components])
        if self.n_pca_components is not None and _n_pca_comp > n_components:
            data += fast_dot(self.pca_components_[n_components:_n_pca_comp].T,
                             pca_data[n_components:_n_pca_comp])

        if self.pca_mean_ is not None:
            data += self.pca_mean_[:, None]

        # restore scaling
        if self.noise_cov is None:  # revert standardization
            data *= self._pre_whitener
        else:
            data = fast_dot(linalg.pinv(self._pre_whitener), data)

        return data

    @verbose
    def save(self, fname):
        """Store ICA solution into a fiff file.

        Parameters
        ----------
        fname : str
            The absolute path of the file name to save the ICA solution into.
            The file name should end with -ica.fif or -ica.fif.gz.
        """
        if self.current_fit == 'unfitted':
            raise RuntimeError('No fit available. Please first fit ICA')

        check_fname(fname, 'ICA', ('-ica.fif', '-ica.fif.gz'))

        logger.info('Writing ica solution to %s...' % fname)
        fid = start_file(fname)

        try:
            _write_ica(fid, self)
        except Exception as inst:
            os.remove(fname)
            raise inst
        end_file(fid)

        return self

    def plot_components(self, picks=None, ch_type='mag', res=500, layout=None,
                        vmax=None, cmap='RdBu_r', sensors='k,', colorbar=True,
                        title=None, show=True):
        """Project unmixing matrix on interpolated sensor topogrpahy.

        Parameters
        ----------
        picks : int | array-like | None
            The indices of the sources to be plotted.
            If None all are plotted in batches of 20.
        ch_type : 'mag' | 'grad' | 'planar1' | 'planar2' | 'eeg'
            The channel type to plot. For 'grad', the gradiometers are
            collected in pairs and the RMS for each pair is plotted.
        layout : None | Layout
            Layout instance specifying sensor positions (does not need to
            be specified for Neuromag data). If possible, the correct layout is
            inferred from the data.
        vmax : scalar
            The value specfying the range of the color scale (-vmax to +vmax).
            If None, the largest absolute value in the data is used.
        cmap : matplotlib colormap
            Colormap.
        sensors : bool | str
            Add markers for sensor locations to the plot. Accepts matplotlib
            plot format string (e.g., 'r+' for red plusses).
        colorbar : bool
            Plot a colorbar.
        res : int
            The resolution of the topomap image (n pixels along each side).
        show : bool
            Call pyplot.show() at the end.

        Returns
        -------
        fig : instance of matplotlib.pyplot.Figure
            The figure object.
        """
        return plot_ica_components(self, picks=picks,
                                   ch_type=ch_type,
                                   res=res, layout=layout, vmax=vmax,
                                   cmap=cmap,
                                   sensors=sensors, colorbar=colorbar,
                                   title=title, show=show)

    def plot_sources(self, inst, picks=None, exclude=None, start=None,
                     stop=None, show=True, title=None):
        """Plot estimated latent sources given the unmixing matrix.

        Typical usecases:

        1. plot evolution of latent sources over time based on (Raw input)
        2. plot latent source around event related time windows (Epochs input)
        3. plot time-locking in ICA space (Evoked input)


        Parameters
        ----------
        inst : instance of mne.io.Raw, mne.Epochs, mne.Evoked
            The object to plot the sources from.
        picks : ndarray | None.
            The components to be displayed. If None, plot will show the
            sources in the order as fitted.
        start : int
            X-axis start index. If None from the beginning.
        stop : int
            X-axis stop index. If None to the end.
        exclude : array_like of int
            The components marked for exclusion. If None (default), ICA.exclude
            will be used.
        title : str | None
            The figure title. If None a default is provided.
        show : bool
            If True, plot will be shown, else just the figure is returned.

        Returns
        -------
        fig : instance of pyplot.Figure
            The figure.
        """

        return plot_ica_sources(self, inst=inst, picks=picks, exclude=exclude,
                                title=title, start=start, stop=stop, show=show)

    def plot_scores(self, scores, exclude=None, axhline=None,
                    title='ICA component scores', figsize=(12, 6)):
        """Plot scores related to detected components.

        Use this function to asses how well your score describes outlier
        sources and how well you were detecting them.

        Parameters
        ----------
        scores : array_like of float, shape (n ica components,) | list of array
            Scores based on arbitrary metric to characterize ICA components.
        exclude : array_like of int
            The components marked for exclusion. If None (default), ICA.exclude
            will be used.
        axhline : float
            Draw horizontal line to e.g. visualize rejection threshold.
        title : str
            The figure title.
        figsize : tuple of int
            The figure size. Defaults to (12, 6)

        Returns
        -------
        fig : instance of matplotlib.pyplot.Figure
            The figure object.
        """
        return plot_ica_scores(ica=self, scores=scores, exclude=exclude,
                               axhline=axhline, title=title, figsize=figsize)

    def plot_overlay(self, inst, exclude=None, start=None, stop=None,
                     title=None):
        """Overlay of raw and cleaned signals given the unmixing matrix.

        This method helps visualizing signal quality and arficat rejection.

        Parameters
        ----------
        inst : instance of mne.io.Raw or mne.Evoked
            The signals to be compared given the ICA solution. If Raw input,
            The raw data are displayed before and after cleaning. In a second
            panel the cross channel average will be displayed. Since dipolar
            sources will be canceled out this display is sensitive to
            artifacts. If evoked input, butterfly plots for clean and raw
            signals will be superimposed.
        exclude : array_like of int
            The components marked for exclusion. If None (default), ICA.exclude
            will be used.
        picks : array-like of int | None (default)
            Indices of channels to include (if None, all channels
            are used that were included on fitting).
        start : int
            X-axis start index. If None from the beginning.
        stop : int
            X-axis stop index. If None to the end.
        title : str
            The figure title.

        Returns
        -------
        fig : instance of pyplot.Figure
            The figure.
        """
        return plot_ica_overlay(self, inst=inst, exclude=exclude, start=start,
                                stop=stop, title=title)

    @deprecated('`decompose_raw` is deprecated and will be removed in MNE 0.9.'
                ' Use `fit` instead')
    @verbose
    def decompose_raw(self, raw, picks=None, start=None, stop=None,
                      decim=None, reject=None, flat=None, tstep=2.0,
                      verbose=None):
        """This method is deprecated.
        See ``ICA.fit``
        """
        return self.fit(raw, picks, start, stop, decim, reject, flat, tstep,
                        verbose)

    @deprecated('`decompose_epochs` is deprecated and will be removed in MNE'
                ' 1.0. Use `fit` instead')
    @verbose
    def decompose_epochs(self, epochs, picks=None, decim=None, verbose=None):
        """This method is deprecated.
        See ``ICA.fit``
        """
        return self._fit_epochs(epochs, picks, decim, verbose)

    @deprecated('`get_sources_raw` is deprecated and will be removed in '
                'MNE 0.9. Use `get_sources` instead')
    def get_sources_raw(self, raw, start=None, stop=None):
        """This method is deprecated.
        See ``ICA.fit``
        """
        return self._transform_raw(raw, start, stop)

    @deprecated('`get_sources_epochs` is deprecated and will be removed in '
                'MNE 0.9. Use `get_sources` instead')
    def get_sources_epochs(self, epochs, concatenate=False):
        """This method is deprecated.
        See ``ICA.get_sources``
        """
        return self._transform_epochs(epochs, concatenate)

    @deprecated('`sources_as_raw` is deprecated and will be removed in '
                'MNE 0.9. Use `get_sources` instead')
    def sources_as_raw(self, raw, picks=None, start=None, stop=None):
        """This method is deprecated

        see ``ICA.get_sources``.
        """
        if picks is None:
            picks = pick_types(raw.info, meg=False, eeg=False, misc=True,
                               ecg=True, eog=True, stim=True, exclude='bads')

        add_channels = [raw.ch_names[k] for k in picks]
        return self.get_sources(raw, add_channels, start, stop)

    @deprecated('`sources_as_raw` is deprecated and will be removed in '
                'MNE 0.9. Use `get_sources` instead')
    def sources_as_epochs(self, epochs, picks=None):
        """This method is deprecated

        see ``ICA.get_sources``.
        """
        if picks is None:
            picks = pick_types(epochs.info, meg=False, eeg=False, misc=True,
                               ecg=True, eog=True, stim=True, exclude='bads')

        add_channels = [epochs.ch_names[k] for k in picks]
        return self.get_sources(epochs, add_channels, False)

    @deprecated('`find_sources_raw` is deprecated and will be removed in '
                'MNE 0.9. Use `find_bads` instead')
    def find_sources_raw(self, raw, target=None, score_func='pearsonr',
                         start=None, stop=None, l_freq=None, h_freq=None):
        """Find sources based on own distribution or based on similarity to
        other sources or between source and target.

        Parameters
        ----------
        raw : instance of Raw
            Raw object to draw sources from.
        target : array-like | ch_name | None
            Signal to which the sources shall be compared. It has to be of
            the same shape as the sources. If some string is supplied, a
            routine will try to find a matching channel. If None, a score
            function expecting only one input-array argument must be used,
            for instance, scipy.stats.skew (default).
        score_func : callable | str label
            Callable taking as arguments either two input arrays
            (e.g. pearson correlation) or one input
            array (e. g. skewness) and returns a float. For convenience the
            most common score_funcs are available via string labels: Currently,
            all distance metrics from scipy.spatial and all functions from
            scipy.stats taking compatible input arguments are supported. These
            function have been modified to support iteration over the rows of a
            2D array.
        start : int | float | None
            First sample to include. If float, data will be interpreted as
            time in seconds. If None, data will be used from the first sample.
        stop : int | float | None
            Last sample to not include. If float, data will be interpreted as
            time in seconds. If None, data will be used to the last sample.
        scores : ndarray
            Scores for each source as returned from score_func.

        Returns
        -------
        scores : ndarray
            scores for each source as returned from score_func
        """
        return self.score_sources(inst=raw, target=target,
                                  score_func=score_func,
                                  start=start, stop=stop, l_freq=l_freq,
                                  h_freq=h_freq)

    @deprecated('`find_sources_epochs` is deprecated and will be removed in '
                'MNE 0.9. Use `find_bads` instead')
    def find_sources_epochs(self, epochs, target=None, score_func='pearsonr',
                            l_freq=None, h_freq=None):
        """Find sources based on relations between source and target

        Parameters
        ----------
        epochs : instance of Epochs
            Epochs object to draw sources from.
        target : array-like | ch_name | None
            Signal to which the sources shall be compared. It has to be of
            the same shape as the sources. If some string is supplied, a
            routine will try to find a matching channel. If None, a score
            function expecting only one input-array argument must be used,
            for instance, scipy.stats.skew (default).
        score_func : callable | str label
            Callable taking as arguments either two input arrays
            (e.g. pearson correlation) or one input
            array (e. g. skewness) and returns a float. For convenience the
            most common score_funcs are available via string labels: Currently,
            all distance metrics from scipy.spatial and all functions from
            scipy.stats taking compatible input arguments are supported. These
            function have been modified to support iteration over the rows of a
            2D array.

        Returns
        -------
        scores : ndarray
            scores for each source as returned from score_func
        """
        return self.score_sources(inst=epochs, target=target,
                                  score_func=score_func, l_freq=l_freq,
                                  h_freq=h_freq)

    @deprecated('`pick_sources_raw` is deprecated and will be removed in '
                'MNE 0.9. Use `apply` instead')
    def pick_sources_raw(self, raw, include=None, exclude=None,
                         n_pca_components=None, start=None, stop=None,
                         copy=True):
        """Recompose raw data including or excluding some sources

        Parameters
        ----------
        raw : instance of Raw
            Raw object to pick to remove ICA components from.
        include : list-like | None
            The source indices to use. If None all are used.
        exclude : list-like | None
            The source indices to remove. If None all are used.
        n_pca_components : int | float
            The number of PCA components to be unwhitened, where
            `n_components_` is the lower bound and max_pca_components
            the upper bound. If greater than `self.n_components_`, the next
            `n_pca_components` minus 'n_components' PCA components will
            be added before restoring the sensor space data. This can be used
            to take back the PCA dimension reduction. If float, the number of
            components selected matches the number of components with a
            cumulative explained variance below `n_pca_components`.
        start : int | float | None
            First sample to include. If float, data will be interpreted as
            time in seconds. If None, data will be used from the first sample.
        stop : int | float | None
            Last sample to not include. If float, data will be interpreted as
            time in seconds. If None, data will be used to the last sample.
        copy: bool
            modify raw instance in place or return modified copy.

        Returns
        -------
        raw : instance of Raw
            raw instance with selected ICA components removed
        """
        return self.apply(inst=raw, include=include, exclude=exclude,
                          n_pca_components=n_pca_components, start=stop,
                          stop=stop, copy=copy)

    @deprecated('`pick_sources_epochs` is deprecated and will be removed in '
                'MNE 0.9. Use `apply` instead')
    def pick_sources_epochs(self, epochs, include=None, exclude=None,
                            n_pca_components=None, copy=True):
        """Recompose epochs

        Parameters
        ----------
        epochs : instance of Epochs
            Epochs object to pick to remove ICA components from.
            Data must be preloaded.
        include : list-like | None
            The source indices to use. If None all are used.
        exclude : list-like | None
            The source indices to remove. If None  all are used.
        n_pca_components : int | float
            The number of PCA components to be unwhitened, where
            `n_components_` is the lower bound and max_pca_components
            the upper bound. If greater than `self.n_components_`, the next
            `n_pca_components` minus `n_components_` PCA components will
            be added before restoring the sensor space data. This can be used
            to take back the PCA dimension reduction. If float, the number of
            components selected matches the number of components with a
            cumulative explained variance below `n_pca_components`.
        copy : bool
            Modify Epochs instance in place or return modified copy.

        Returns
        -------
        epochs : instance of Epochs
            Epochs with selected ICA components removed.
        """
        return self.apply(inst=epochs, include=include,
                          exclude=exclude, n_pca_components=n_pca_components,
                          copy=copy)

    @deprecated('`pick_topomap` is deprecated and will be removed in '
                'MNE 0.9. Use `plot_components` instead')
    def plot_topomap(self, source_idx, ch_type='mag', res=500, layout=None,
                     vmax=None, cmap='RdBu_r', sensors='k,', colorbar=True,
                     show=True):
        """This method is deprecatd

        see ``ica.plot_components``.
        """
        return self.plot_components(picks=source_idx,
                                    ch_type=ch_type,
                                    res=res, layout=layout, vmax=vmax,
                                    cmap=cmap,
                                    sensors=sensors, colorbar=colorbar,
                                    show=show)

    @deprecated('`plot_sources_raw` is deprecated and will be removed in '
                'MNE 0.9. Use `plot_sources` instead')
    def plot_sources_raw(self, raw, order=None, start=None, stop=None,
                         n_components=None, source_idx=None, ncol=3, nrow=None,
                         title=None, show=True):
        """This method is deprecated.

        See ``ica.plot_sources``
        """
        fig = self.plot_sources(inst=raw, picks=source_idx, ncol=ncol,
                                title=title, show=show)

        return fig

    @deprecated('`plot_sources_epochs` is deprecated and will be removed in '
                'MNE 0.9. Use `plot_sources` instead')
    def plot_sources_epochs(self, epochs, order=None, epoch_idx=None,
                            start=None, stop=None, n_components=None,
                            source_idx=None, ncol=3, nrow=None, title=None,
                            show=True):
        """This method is deprecated.

        See ``ica.plot_sources``
        """
        return plot_ica_sources(self, inst=epochs[epoch_idx], picks=order,
                                start=start, stop=stop, ncol=ncol)

    def detect_artifacts(self, raw, start_find=None, stop_find=None,
                         ecg_ch=None, ecg_score_func='pearsonr',
                         ecg_criterion=0.1, eog_ch=None,
                         eog_score_func='pearsonr',
                         eog_criterion=0.1, skew_criterion=-1,
                         kurt_criterion=-1, var_criterion=0,
                         add_nodes=None):
        """Run ICA artifacts detection workflow.

        Note. This is still experimental and will most likely change. Over
        the next releases. For maximum control use the workflow exposed in
        the examples.

        Hints and caveats:
        - It is highly recommended to bandpass filter ECG and EOG
        data and pass them instead of the channel names as ecg_ch and eog_ch
        arguments.
        - please check your results. Detection by kurtosis and variance
        may be powerful but misclassification of brain signals as
        noise cannot be precluded.
        - Consider using shorter times for start_find and stop_find than
        for start and stop. It can save you much time.

        Example invocation (taking advantage of the defaults)::

            ica.detect_artifacts(ecg_channel='MEG 1531', eog_channel='EOG 061')

        Parameters
        ----------
        start_find : int | float | None
            First sample to include for artifact search. If float, data will be
            interpreted as time in seconds. If None, data will be used from the
            first sample.
        stop_find : int | float | None
            Last sample to not include for artifact search. If float, data will
            be interpreted as time in seconds. If None, data will be used to
            the last sample.
        ecg_ch : str | ndarray | None
            The `target` argument passed to ica.find_sources_raw. Either the
            name of the ECG channel or the ECG time series. If None, this step
            will be skipped.
        ecg_score_func : str | callable
            The `score_func` argument passed to ica.find_sources_raw. Either
            the name of function supported by ICA or a custom function.
        ecg_criterion : float | int | list-like | slice
            The indices of the sorted skewness scores. If float, sources with
            scores smaller than the criterion will be dropped. Else, the scores
            sorted in descending order will be indexed accordingly.
            E.g. range(2) would return the two sources with the highest score.
            If None, this step will be skipped.
        eog_ch : list | str | ndarray | None
            The `target` argument or the list of target arguments subsequently
            passed to ica.find_sources_raw. Either the name of the vertical EOG
            channel or the corresponding EOG time series. If None, this step
            will be skipped.
        eog_score_func : str | callable
            The `score_func` argument passed to ica.find_sources_raw. Either
            the name of function supported by ICA or a custom function.
        eog_criterion : float | int | list-like | slice
            The indices of the sorted skewness scores. If float, sources with
            scores smaller than the criterion will be dropped. Else, the scores
            sorted in descending order will be indexed accordingly.
            E.g. range(2) would return the two sources with the highest score.
            If None, this step will be skipped.
        skew_criterion : float | int | list-like | slice
            The indices of the sorted skewness scores. If float, sources with
            scores smaller than the criterion will be dropped. Else, the scores
            sorted in descending order will be indexed accordingly.
            E.g. range(2) would return the two sources with the highest score.
            If None, this step will be skipped.
        kurt_criterion : float | int | list-like | slice
            The indices of the sorted skewness scores. If float, sources with
            scores smaller than the criterion will be dropped. Else, the scores
            sorted in descending order will be indexed accordingly.
            E.g. range(2) would return the two sources with the highest score.
            If None, this step will be skipped.
        var_criterion : float | int | list-like | slice
            The indices of the sorted skewness scores. If float, sources with
            scores smaller than the criterion will be dropped. Else, the scores
            sorted in descending order will be indexed accordingly.
            E.g. range(2) would return the two sources with the highest score.
            If None, this step will be skipped.
        add_nodes : list of ica_nodes
            Additional list if tuples carrying the following parameters:
            (name : str, target : str | array, score_func : callable,
            criterion : float | int | list-like | slice). This parameter is a
            generalization of the artifact specific parameters above and has
            the same structure. Example:
            add_nodes=('ECG phase lock', ECG 01', my_phase_lock_function, 0.5)

        Returns
        -------
        self : instance of ICA
            The ica object with the detected artifact indices marked for
            exclusion
        """
        logger.info('    Searching for artifacts...')
        _detect_artifacts(self, raw=raw, start_find=start_find,
                          stop_find=stop_find, ecg_ch=ecg_ch,
                          ecg_score_func=ecg_score_func,
                          ecg_criterion=ecg_criterion,
                          eog_ch=eog_ch, eog_score_func=eog_score_func,
                          eog_criterion=eog_criterion,
                          skew_criterion=skew_criterion,
                          kurt_criterion=kurt_criterion,
                          var_criterion=var_criterion,
                          add_nodes=add_nodes)

        return self


@verbose
def _check_n_pca_components(ica, _n_pca_comp, verbose=None):
    """Aux function"""
    if isinstance(_n_pca_comp, float):
        _n_pca_comp = ((ica.pca_explained_variance_ /
                       ica.pca_explained_variance_.sum()).cumsum()
                       <= _n_pca_comp).sum()
        logger.info('Selected %i PCA components by explained '
                    'variance' % _n_pca_comp)
    elif _n_pca_comp is None or _n_pca_comp < ica.n_components_:
        _n_pca_comp = ica.n_components_

    return _n_pca_comp


def _check_start_stop(raw, start, stop):
    """Aux function"""
    return [c if (isinstance(c, int) or c is None) else
            raw.time_as_index(c)[0] for c in (start, stop)]


@verbose
def ica_find_ecg_events(raw, ecg_source, event_id=999,
                        tstart=0.0, l_freq=5, h_freq=35, qrs_threshold='auto',
                        verbose=None):
    """Find ECG peaks from one selected ICA source

    Parameters
    ----------
    ecg_source : ndarray
        ICA source resembling ECG to find peaks from.
    event_id : int
        The index to assign to found events.
    raw : instance of Raw
        Raw object to draw sources from.
    tstart : float
        Start detection after tstart seconds. Useful when beginning
        of run is noisy.
    l_freq : float
        Low pass frequency.
    h_freq : float
        High pass frequency.
    qrs_threshold : float | str
        Between 0 and 1. qrs detection threshold. Can also be "auto" to
        automatically choose the threshold that generates a reasonable
        number of heartbeats (40-160 beats / min).
    verbose : bool, str, int, or None
        If not None, override default verbose level (see mne.verbose).

    Returns
    -------
    ecg_events : array
        Events.
    ch_ECG : string
        Name of channel used.
    average_pulse : float.
        Estimated average pulse.
    """
    logger.info('Using ICA source to identify heart beats')

    # detecting QRS and generating event file
    ecg_events = qrs_detector(raw.info['sfreq'], ecg_source.ravel(),
                              tstart=tstart, thresh_value=qrs_threshold,
                              l_freq=l_freq, h_freq=h_freq)

    n_events = len(ecg_events)

    ecg_events = np.c_[ecg_events + raw.first_samp, np.zeros(n_events),
                       event_id * np.ones(n_events)]

    return ecg_events


@verbose
def ica_find_eog_events(raw, eog_source=None, event_id=998, l_freq=1,
                        h_freq=10, verbose=None):
    """Locate EOG artifacts from one selected ICA source

    Parameters
    ----------
    raw : instance of Raw
        The raw data.
    eog_source : ndarray
        ICA source resembling EOG to find peaks from.
    event_id : int
        The index to assign to found events.
    low_pass : float
        Low pass frequency.
    high_pass : float
        High pass frequency.
    verbose : bool, str, int, or None
        If not None, override default verbose level (see mne.verbose).

    Returns
    -------
    eog_events : array
        Events
    """
    eog_events = _find_eog_events(eog_source[np.newaxis], event_id=event_id,
                                  l_freq=l_freq, h_freq=h_freq,
                                  sampling_rate=raw.info['sfreq'],
                                  first_samp=raw.first_samp)
    return eog_events


def _get_target_ch(container, target):
    """Aux function"""

    # auto target selection
    picks = pick_channels(container.ch_names, include=[target])
    ref_picks = pick_types(container.info, meg=False, eeg=False, ref_meg=True)
    if len(ref_picks) > 0:
        picks = list(set(picks) - set(ref_picks))

    if len(picks) == 0:
        raise ValueError('%s not in channel list (%s)' %
                        (target, container.ch_names))
    return picks


def _find_sources(sources, target, score_func):
    """Aux function"""
    if isinstance(score_func, string_types):
        score_func = score_funcs.get(score_func, score_func)

    if not callable(score_func):
        raise ValueError('%s is not a valid score_func.' % score_func)

    scores = (score_func(sources, target) if target is not None
              else score_func(sources, 1))

    return scores


def _serialize(dict_, outer_sep=';', inner_sep=':'):
    """Aux function"""
    s = []
    for k, v in dict_.items():
        if callable(v):
            v = v.__name__
        elif isinstance(v, int):
            v = int(v)
        for cls in (np.random.RandomState, Covariance):
            if isinstance(v, cls):
                v = cls.__name__

        s.append(k + inner_sep + json.dumps(v))

    return outer_sep.join(s)


def _deserialize(str_, outer_sep=';', inner_sep=':'):
    """Aux Function"""
    out = {}
    for mapping in str_.split(outer_sep):
        k, v = mapping.split(inner_sep)
        vv = json.loads(v)
        out[k] = vv if not isinstance(vv, text_type) else str(vv)

    return out


def _write_ica(fid, ica):
    """Write an ICA object

    Parameters
    ----------
    fid: file
        The file descriptor
    ica:
        The instance of ICA to write
    """
    ica_init = dict(noise_cov=ica.noise_cov,
                    n_components=ica.n_components,
                    n_pca_components=ica.n_pca_components,
                    max_pca_components=ica.max_pca_components,
                    current_fit=ica.current_fit,
                    algorithm=ica.algorithm,
                    fun=ica.fun,
                    fun_args=ica.fun_args)

    if ica.info is not None:
        start_block(fid, FIFF.FIFFB_MEAS)
        write_id(fid, FIFF.FIFF_BLOCK_ID)
        if ica.info['meas_id'] is not None:
            write_id(fid, FIFF.FIFF_PARENT_BLOCK_ID, ica.info['meas_id'])

        # Write measurement info
        write_meas_info(fid, ica.info)
        end_block(fid, FIFF.FIFFB_MEAS)

    start_block(fid, FIFF.FIFFB_ICA)

    #   ICA interface params
    write_string(fid, FIFF.FIFF_MNE_ICA_INTERFACE_PARAMS,
                 _serialize(ica_init))

    #   Channel names
    if ica.ch_names is not None:
        write_name_list(fid, FIFF.FIFF_MNE_ROW_NAMES, ica.ch_names)

    # samples on fit
    ica_misc = {'n_samples_': getattr(ica, 'n_samples_', None)}
    #   ICA init params
    write_string(fid, FIFF.FIFF_MNE_ICA_INTERFACE_PARAMS,
                 _serialize(ica_init))

    #   ICA misct params
    write_string(fid, FIFF.FIFF_MNE_ICA_MISC_PARAMS,
                 _serialize(ica_misc))

    #   Whitener
    write_double_matrix(fid, FIFF.FIFF_MNE_ICA_WHITENER, ica._pre_whitener)

    #   PCA components_
    write_double_matrix(fid, FIFF.FIFF_MNE_ICA_PCA_COMPONENTS,
                        ica.pca_components_)

    #   PCA mean_
    write_double_matrix(fid, FIFF.FIFF_MNE_ICA_PCA_MEAN, ica.pca_mean_)

    #   PCA explained_variance_
    write_double_matrix(fid, FIFF.FIFF_MNE_ICA_PCA_EXPLAINED_VAR,
                        ica.pca_explained_variance_)

    #   ICA unmixing
    write_double_matrix(fid, FIFF.FIFF_MNE_ICA_MATRIX, ica.unmixing_matrix_)

    #   Write bad components

    write_int(fid, FIFF.FIFF_MNE_ICA_BADS, ica.exclude)

    # Done!
    end_block(fid, FIFF.FIFFB_ICA)


@verbose
def read_ica(fname):
    """Restore ICA solution from fif file.

    Parameters
    ----------
    fname : str
        Absolute path to fif file containing ICA matrices.
        The file name should end with -ica.fif or -ica.fif.gz.

    Returns
    -------
    ica : instance of ICA
        The ICA estimator.
    """
    check_fname(fname, 'ICA', ('-ica.fif', '-ica.fif.gz'))

    logger.info('Reading %s ...' % fname)
    fid, tree, _ = fiff_open(fname)

    try:
        info, meas = read_meas_info(fid, tree)
        info['filename'] = fname
    except ValueError:
        logger.info('Could not find the measurement info. \n'
                    'Functionality requiring the info won\'t be'
                    ' available.')
        info = None

    ica_data = dir_tree_find(tree, FIFF.FIFFB_ICA)
    if len(ica_data) == 0:
        fid.close()
        raise ValueError('Could not find ICA data')

    my_ica_data = ica_data[0]
    for d in my_ica_data['directory']:
        kind = d.kind
        pos = d.pos
        if kind == FIFF.FIFF_MNE_ICA_INTERFACE_PARAMS:
            tag = read_tag(fid, pos)
            ica_init = tag.data
        elif kind == FIFF.FIFF_MNE_ROW_NAMES:
            tag = read_tag(fid, pos)
            ch_names = tag.data
        elif kind == FIFF.FIFF_MNE_ICA_WHITENER:
            tag = read_tag(fid, pos)
            pre_whitener = tag.data
        elif kind == FIFF.FIFF_MNE_ICA_PCA_COMPONENTS:
            tag = read_tag(fid, pos)
            pca_components = tag.data
        elif kind == FIFF.FIFF_MNE_ICA_PCA_EXPLAINED_VAR:
            tag = read_tag(fid, pos)
            pca_explained_variance = tag.data
        elif kind == FIFF.FIFF_MNE_ICA_PCA_MEAN:
            tag = read_tag(fid, pos)
            pca_mean = tag.data
        elif kind == FIFF.FIFF_MNE_ICA_MATRIX:
            tag = read_tag(fid, pos)
            unmixing_matrix = tag.data
        elif kind == FIFF.FIFF_MNE_ICA_BADS:
            tag = read_tag(fid, pos)
            exclude = tag.data
        elif kind == FIFF.FIFF_MNE_ICA_MISC_PARAMS:
            tag = read_tag(fid, pos)
            ica_misc = tag.data

    fid.close()

    ica_init, ica_misc = [_deserialize(k) for k in (ica_init, ica_misc)]
    current_fit = ica_init.pop('current_fit')
    if ica_init['noise_cov'] == Covariance.__name__:
        logger.info('Reading whitener drawn from noise covariance ...')

    logger.info('Now restoring ICA solution ...')
    # make sure dtypes are np.float64 to satisfy fast_dot
    f = lambda x: x.astype(np.float64)
    ica = ICA(**ica_init)
    ica.current_fit = current_fit
    ica.ch_names = ch_names.split(':')
    ica._pre_whitener = f(pre_whitener)
    ica.pca_mean_ = f(pca_mean)
    ica.pca_components_ = f(pca_components)
    ica.n_components_ = unmixing_matrix.shape[0]
    ica.pca_explained_variance_ = f(pca_explained_variance)
    ica.unmixing_matrix_ = f(unmixing_matrix)
    ica.mixing_matrix_ = linalg.pinv(ica.unmixing_matrix_)
    ica.exclude = [] if exclude is None else list(exclude)
    ica.info = info
    if 'n_samples_' in ica_misc:
        ica.n_samples_ = ica_misc['n_samples_']

    logger.info('Ready.')

    return ica


_ica_node = namedtuple('Node', 'name target score_func criterion')


def _detect_artifacts(ica, raw, start_find, stop_find, ecg_ch, ecg_score_func,
                      ecg_criterion, eog_ch, eog_score_func, eog_criterion,
                      skew_criterion, kurt_criterion, var_criterion,
                      add_nodes):
    """Aux Function"""

    nodes = []
    if ecg_ch is not None:
        nodes += [_ica_node('ECG', ecg_ch, ecg_score_func, ecg_criterion)]

    if eog_ch not in [None, []]:
        if not isinstance(eog_ch, list):
            eog_ch = [eog_ch]
        for idx, ch in enumerate(eog_ch):
            nodes += [_ica_node('EOG %02d' % idx, ch, eog_score_func,
                      eog_criterion)]

    if skew_criterion is not None:
        nodes += [_ica_node('skewness', None, stats.skew, skew_criterion)]

    if kurt_criterion is not None:
        nodes += [_ica_node('kurtosis', None, stats.kurtosis, kurt_criterion)]

    if var_criterion is not None:
        nodes += [_ica_node('variance', None, np.var, var_criterion)]

    if add_nodes is not None:
        nodes.extend(add_nodes)

    for node in nodes:
        scores = ica.score_sources(raw, start=start_find, stop=stop_find,
                                   target=node.target,
                                   score_func=node.score_func)
        if isinstance(node.criterion, float):
            found = list(np.where(np.abs(scores) > node.criterion)[0])
        else:
            found = list(np.atleast_1d(abs(scores).argsort()[node.criterion]))

        case = (len(found), 's' if len(found) > 1 else '', node.name)
        logger.info('    found %s artifact%s by %s' % case)
        ica.exclude += found

    logger.info('Artifact indices found:\n    ' + str(ica.exclude).strip('[]'))
    if len(set(ica.exclude)) != len(ica.exclude):
        logger.info('    Removing duplicate indices...')
        ica.exclude = list(set(ica.exclude))

    logger.info('Ready.')


@verbose
def run_ica(raw, n_components, max_pca_components=100,
            n_pca_components=64, noise_cov=None, random_state=None,
            algorithm='parallel', fun='logcosh', fun_args=None,
            verbose=None, picks=None, start=None, stop=None, start_find=None,
            stop_find=None, ecg_ch=None, ecg_score_func='pearsonr',
            ecg_criterion=0.1, eog_ch=None, eog_score_func='pearsonr',
            eog_criterion=0.1, skew_criterion=-1, kurt_criterion=-1,
            var_criterion=0, add_nodes=None):
    """Run ICA decomposition on raw data and identify artifact sources

    This function implements an automated artifact removal work flow.

    Hints and caveats:
    - It is highly recommended to bandpass filter ECG and EOG
    data and pass them instead of the channel names as ecg_ch and eog_ch
    arguments.
    - Please check your results. Detection by kurtosis and variance
    can be powerful but misclassification of brain signals as
    noise cannot be precluded. If you are not sure set those to None.
    - Consider using shorter times for start_find and stop_find than
    for start and stop. It can save you much time.

    Example invocation (taking advantage of defaults):

    ica = run_ica(raw, n_components=.9, start_find=10000, stop_find=12000,
                  ecg_ch='MEG 1531', eog_ch='EOG 061')

    Parameters
    ----------
    raw : instance of Raw
        The raw data to decompose.
    n_components : int | float | None
        The number of components used for ICA decomposition. If int, it must be
        smaller then max_pca_components. If None, all PCA components will be
        used. If float between 0 and 1 components can will be selected by the
        cumulative percentage of explained variance.
    n_pca_components
        The number of PCA components used after ICA recomposition. The ensuing
        attribute allows to balance noise reduction against potential loss of
        features due to dimensionality reduction. If greater than
        self.n_components_, the next 'n_pca_components' minus
        'n_components_' PCA components will be added before restoring the
        sensor space data. The attribute gets updated each time the according
        parameter for in .pick_sources_raw or .pick_sources_epochs is changed.
    max_pca_components : int | None
        The number of components used for PCA decomposition. If None, no
        dimension reduction will be applied and max_pca_components will equal
        the number of channels supplied on decomposing data.
    noise_cov : None | instance of mne.cov.Covariance
        Noise covariance used for whitening. If None, channels are just
        z-scored.
    random_state : None | int | instance of np.random.RandomState
        np.random.RandomState to initialize the FastICA estimation.
        As the estimation is non-deterministic it can be useful to
        fix the seed to have reproducible results.
    algorithm : {'parallel', 'deflation'}
        Apply parallel or deflational algorithm for FastICA
    fun : string or function, optional. Default: 'logcosh'
        The functional form of the G function used in the
        approximation to neg-entropy. Could be either 'logcosh', 'exp',
        or 'cube'.
        You can also provide your own function. It should return a tuple
        containing the value of the function, and of its derivative, in the
        point.
    fun_args: dictionary, optional
        Arguments to send to the functional form.
        If empty and if fun='logcosh', fun_args will take value
        {'alpha' : 1.0}
    verbose : bool, str, int, or None
        If not None, override default verbose level (see mne.verbose).
    picks : array-like of int
        Channels to be included. This selection remains throughout the
        initialized ICA solution. If None only good data channels are used.
    start : int | float | None
        First sample to include for decomposition. If float, data will be
        interpreted as time in seconds. If None, data will be used from the
        first sample.
    stop : int | float | None
        Last sample to not include for decomposition. If float, data will be
        interpreted as time in seconds. If None, data will be used to the
        last sample.
    start_find : int | float | None
        First sample to include for artifact search. If float, data will be
        interpreted as time in seconds. If None, data will be used from the
        first sample.
    stop_find : int | float | None
        Last sample to not include for artifact search. If float, data will be
        interpreted as time in seconds. If None, data will be used to the last
        sample.
    ecg_ch : str | ndarray | None
        The `target` argument passed to ica.find_sources_raw. Either the
        name of the ECG channel or the ECG time series. If None, this step
        will be skipped.
    ecg_score_func : str | callable
        The `score_func` argument passed to ica.find_sources_raw. Either
        the name of function supported by ICA or a custom function.
    ecg_criterion : float | int | list-like | slice
        The indices of the sorted skewness scores. If float, sources with
        scores smaller than the criterion will be dropped. Else, the scores
        sorted in descending order will be indexed accordingly.
        E.g. range(2) would return the two sources with the highest score.
        If None, this step will be skipped.
    eog_ch : list | str | ndarray | None
        The `target` argument or the list of target arguments subsequently
        passed to ica.find_sources_raw. Either the name of the vertical EOG
        channel or the corresponding EOG time series. If None, this step
        will be skipped.
    eog_score_func : str | callable
        The `score_func` argument passed to ica.find_sources_raw. Either
        the name of function supported by ICA or a custom function.
    eog_criterion : float | int | list-like | slice
        The indices of the sorted skewness scores. If float, sources with
        scores smaller than the criterion will be dropped. Else, the scores
        sorted in descending order will be indexed accordingly.
        E.g. range(2) would return the two sources with the highest score.
        If None, this step will be skipped.
    skew_criterion : float | int | list-like | slice
        The indices of the sorted skewness scores. If float, sources with
        scores smaller than the criterion will be dropped. Else, the scores
        sorted in descending order will be indexed accordingly.
        E.g. range(2) would return the two sources with the highest score.
        If None, this step will be skipped.
    kurt_criterion : float | int | list-like | slice
        The indices of the sorted skewness scores. If float, sources with
        scores smaller than the criterion will be dropped. Else, the scores
        sorted in descending order will be indexed accordingly.
        E.g. range(2) would return the two sources with the highest score.
        If None, this step will be skipped.
    var_criterion : float | int | list-like | slice
        The indices of the sorted skewness scores. If float, sources with
        scores smaller than the criterion will be dropped. Else, the scores
        sorted in descending order will be indexed accordingly.
        E.g. range(2) would return the two sources with the highest score.
        If None, this step will be skipped.
    add_nodes : list of ica_nodes
        Additional list if tuples carrying the following parameters:
        (name : str, target : str | array, score_func : callable,
        criterion : float | int | list-like | slice). This parameter is a
        generalization of the artifact specific parameters above and has
        the same structure. Example:
        add_nodes=('ECG phase lock', ECG 01', my_phase_lock_function, 0.5)

    Returns
    -------
    ica : instance of ICA
        The ica object with detected artifact sources marked for exclusion
    """
    ica = ICA(n_components=n_components, max_pca_components=max_pca_components,
              n_pca_components=n_pca_components, noise_cov=noise_cov,
              random_state=random_state, algorithm=algorithm, fun=fun,
              fun_args=fun_args, verbose=verbose)

    ica.decompose_raw(raw, start=start, stop=stop, picks=picks)
    logger.info('%s' % ica)
    logger.info('    Now searching for artifacts...')

    _detect_artifacts(ica=ica, raw=raw, start_find=start_find,
                      stop_find=stop_find, ecg_ch=ecg_ch,
                      ecg_score_func=ecg_score_func,
                      ecg_criterion=ecg_criterion, eog_ch=eog_ch,
                      eog_score_func=eog_score_func,
                      eog_criterion=ecg_criterion,
                      skew_criterion=skew_criterion,
                      kurt_criterion=kurt_criterion,
                      var_criterion=var_criterion,
                      add_nodes=add_nodes)
    return ica


@verbose
def _band_pass_filter(ica, sources, target, l_freq, h_freq, verbose=None):
    if l_freq is not None and h_freq is not None:
        logger.info('... filtering ICA sources')
        # use fft, here, steeper is better here.
        sources = band_pass_filter(sources, ica.info['sfreq'],
                                   l_freq, h_freq,  method='fft',
                                   verbose=verbose)
        logger.info('... filtering target')
        target = band_pass_filter(target, ica.info['sfreq'],
                                  l_freq, h_freq,  method='fft',
                                  verbose=verbose)
    elif l_freq is not None or h_freq is not None:
        raise ValueError('Must specify both pass bands')

    return sources, target<|MERGE_RESOLUTION|>--- conflicted
+++ resolved
@@ -520,15 +520,12 @@
             self.unmixing_matrix_ = getattr(ica, 'components_',
                                             'unmixing_matrix_')
         elif self.method in ('infomax', 'extended-infomax'):
-<<<<<<< HEAD
             if 'cuda' in self.fit_params and self.fit_params['cuda']:
                 import infomax_cuda_
-                self.unmixing_matrix_ = infomax_cuda_.infomax(data[:, sel], **self.fit_params)
+                self.unmixing_matrix_ = infomax_cuda_.infomax(
+                    data[:, sel], **self.fit_params)
             else:
                 self.unmixing_matrix_ = infomax(data[:, sel], **self.fit_params)
-=======
-            self.unmixing_matrix_ = infomax(data[:, sel], **self.fit_params)
->>>>>>> ddba7305
         self.unmixing_matrix_ /= np.sqrt(exp_var[sel])[None, :]
         self.mixing_matrix_ = linalg.pinv(self.unmixing_matrix_)
         self.current_fit = fit_type
